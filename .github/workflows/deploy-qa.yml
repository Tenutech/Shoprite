name: Deploy to qa

on:
  push:
    branches:
      - qa
  workflow_dispatch:

jobs:
  Test:
    runs-on: ubuntu-latest

    steps:
      - name: Checkout
        uses: actions/checkout@v3

      - name: Setup PHP Action
        uses: shivammathur/setup-php@2.12.0
        with:
          php-version: 8.2.4
          extensions: pdo_sqlite, sqlite3, xdebug

      - name: Validate composer.json and composer.lock
        run: composer validate

      - name: Cache Composer packages
        id: composer-cache
        uses: actions/cache@v3
        with:
          path: vendor
          key: ${{ runner.os }}-php-${{ hashFiles('**/composer.lock') }}
          restore-keys: |
            ${{ runner.os }}-php-
            
      - name: Install Dependencies
        run: composer install --prefer-dist --no-progress --no-suggest --no-interaction

      - name: Set Up Environment
        run: |
          mkdir -p storage/framework/views storage/framework/cache
          mkdir -p database
          touch database/database.sqlite
          cp .env.testing .env
          chmod -R 775 storage
          php artisan config:cache
          php artisan cache:clear

      - name: Run Migrations
        run: php artisan migrate --database=sqlite

      - name: Run Tests with Coverage
        run: ./vendor/bin/pest --coverage-html build/coverage

      - name: Archive Code Coverage Results
        uses: actions/upload-artifact@v4
        with:
          name: code-coverage-report
          path: build/coverage

      - name: Create Coverage Report Link
        run: |
          echo "Coverage report available at: [Coverage Report](https://github.com/${{ github.repository }}/actions/runs/${{ github.run_id }}/artifacts)" >> $GITHUB_STEP_SUMMARY

  Deploy:
    runs-on: ubuntu-latest

    steps:
      - name: Checkout code
        uses: actions/checkout@v2

      - name: Set up SSH
        uses: webfactory/ssh-agent@v0.5.3
        with:
          ssh-private-key: ${{ secrets.SSH_QA_DEPLOYER_PRIVATE_KEY }}

      - name: Deploy to QA Server
        env:
          SSH_USER: ${{ secrets.SSH_QA_DEPLOYER_USERNAME }}
<<<<<<< HEAD
          SSH_PASSWORD: ${{ secrets.SSH_PROD_DEPLOYER_PASSWORD }}
=======
>>>>>>> a56be634
          SERVER_IP: ${{ secrets.QA_SERVER_IP }}
        run: |
          ssh -o StrictHostKeyChecking=no p $SSH_PASSWORD $SSH_USER@$SERVER_IP << 'EOF'
            export TZ="Africa/Johannesburg"
            TIMESTAMP=$(date +%Y%m%d%H%M%S)
            RELEASE_DIR="/var/www/qa.apply.shoprite.jobs/releases/$TIMESTAMP"
            CURRENT_DIR="/var/www/qa.apply.shoprite.jobs/current"
            SHARED_DIR="/var/www/qa.apply.shoprite.jobs/shared"

            # Create the release directory
            sudo mkdir -p $RELEASE_DIR
            sudo chown www-data:www-data -R /var/www/qa.apply.shoprite.jobs/

            # Clone the repository
            sudo -u www-data git clone -b qa git@github.com:Tenutech/Shoprite.git $RELEASE_DIR

            # Change to the release directory
            cd $RELEASE_DIR

            # Link the .env file and storage directory
            sudo rm -R $RELEASE_DIR/storage
            sudo ln -nfs $SHARED_DIR/.env .env
            sudo ln -nfs $SHARED_DIR/storage storage

            # Install dependencies
            sudo -u www-data composer install --no-dev --optimize-autoloader

            # Change ownership to www-data
            sudo chown www-data:www-data -R /var/www/qa.apply.shoprite.jobs/

            # Cache Laravel configurations and run optimizations
            sudo -u www-data php artisan config:cache
            sudo -u www-data php artisan route:cache
            sudo -u www-data php artisan view:cache
            sudo -u www-data php artisan optimize

            # Run migrations
            sudo -u www-data php artisan migrate --force

            # Install npm dependencies and build assets
            # sudo -u www-data npm install
            # sudo -u www-data npm run build

            # Update the current symlink to the new release
            sudo -u www-data ln -sfn $RELEASE_DIR $CURRENT_DIR

            # Restart Supervisor to apply changes
            sudo supervisorctl reread
            sudo supervisorctl update
            sudo supervisorctl restart laravel-queue-worker:*

            # Remove old releases, keeping only the last two
            ls -dt /var/www/qa.apply.shoprite.jobs/releases/* | tail -n +3 | xargs sudo rm -rf
          EOF

          <|MERGE_RESOLUTION|>--- conflicted
+++ resolved
@@ -76,10 +76,7 @@
       - name: Deploy to QA Server
         env:
           SSH_USER: ${{ secrets.SSH_QA_DEPLOYER_USERNAME }}
-<<<<<<< HEAD
           SSH_PASSWORD: ${{ secrets.SSH_PROD_DEPLOYER_PASSWORD }}
-=======
->>>>>>> a56be634
           SERVER_IP: ${{ secrets.QA_SERVER_IP }}
         run: |
           ssh -o StrictHostKeyChecking=no p $SSH_PASSWORD $SSH_USER@$SERVER_IP << 'EOF'
