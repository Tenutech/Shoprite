name: Deploy to qa

on:
  push:
    branches:
      - qa
  workflow_dispatch:

jobs:
  Test:
    runs-on: ubuntu-latest

    steps:
      - name: Checkout
        uses: actions/checkout@v3

      - name: Setup PHP Action
        uses: shivammathur/setup-php@2.12.0
        with:
          php-version: 8.2.4
          extensions: pdo_sqlite, sqlite3, xdebug

      - name: Validate composer.json and composer.lock
        run: composer validate

      - name: Cache Composer packages
        id: composer-cache
        uses: actions/cache@v3
        with:
          path: vendor
          key: ${{ runner.os }}-php-${{ hashFiles('**/composer.lock') }}
          restore-keys: |
            ${{ runner.os }}-php-
            
      - name: Install Dependencies
        run: composer install --prefer-dist --no-progress --no-suggest --no-interaction

      - name: Set Up Environment
        run: |
          mkdir -p storage/framework/views storage/framework/cache
          mkdir -p database
          touch database/database.sqlite
          cp .env.testing .env
          chmod -R 775 storage
          php artisan config:cache
          php artisan cache:clear

      - name: Run Migrations
        run: php artisan migrate --database=sqlite

      - name: Run Tests with Coverage
        run: ./vendor/bin/pest --coverage-html build/coverage

      - name: Archive Code Coverage Results
        uses: actions/upload-artifact@v4
        with:
          name: code-coverage-report
          path: build/coverage

      - name: Create Coverage Report Link
        run: |
          echo "Coverage report available at: [Coverage Report](https://github.com/${{ github.repository }}/actions/runs/${{ github.run_id }}/artifacts)" >> $GITHUB_STEP_SUMMARY

  Deploy:
    runs-on: ubuntu-latest

    steps:
      - name: Checkout code
        uses: actions/checkout@v2

      - name: Set up SSH
        uses: webfactory/ssh-agent@v0.5.3
        with:
          ssh-private-key: ${{ secrets.SSH_QA_DEPLOYER_PRIVATE_KEY }}

      - name: Deploy to QA Server
        env:
          SSH_USER: ${{ secrets.SSH_QA_DEPLOYER_USERNAME }}
          SERVER_IP: ${{ secrets.QA_SERVER_IP }}
        run: |
<<<<<<< HEAD
          ssh -o StrictHostKeyChecking=no $SSH_USER@$SERVER_IP << 'EOF'
=======
          ssh -o StrictHostKeyChecking=no -p 50000 $SSH_USER@$SERVER_IP << 'EOF'
>>>>>>> 40f1be7f
            export TZ="Africa/Johannesburg"
            TIMESTAMP=$(date +%Y%m%d%H%M%S)
            RELEASE_DIR="/var/www/qa.apply.shoprite.jobs/releases/$TIMESTAMP"
            CURRENT_DIR="/var/www/qa.apply.shoprite.jobs/current"
            SHARED_DIR="/var/www/qa.apply.shoprite.jobs/shared"

            # Create the release directory
<<<<<<< HEAD
            sudo -u www-data mkdir -p $RELEASE_DIR
            
=======
            sudo mkdir -p $RELEASE_DIR
>>>>>>> 40f1be7f
            sudo chown www-data:www-data -R /var/www/qa.apply.shoprite.jobs/

            # Clone the repository
            sudo -u www-data git clone -b qa git@github.com:Tenutech/Shoprite.git $RELEASE_DIR

            # Change to the release directory
            cd $RELEASE_DIR

            # Link the .env file and storage directory
            sudo rm -R $RELEASE_DIR/storage
            sudo ln -nfs $SHARED_DIR/.env .env
            sudo ln -nfs $SHARED_DIR/storage storage

            # Install dependencies
            sudo -u www-data composer install --no-dev --optimize-autoloader

            # Change ownership to www-data
            sudo chown www-data:www-data -R /var/www/qa.apply.shoprite.jobs/

            # Cache Laravel configurations and run optimizations
            sudo -u www-data php artisan config:cache
            sudo -u www-data php artisan route:cache
            sudo -u www-data php artisan view:cache
            sudo -u www-data php artisan optimize

            # Run migrations
            sudo -u www-data php artisan migrate --force

            # Install npm dependencies and build assets
            # sudo -u www-data npm install
            # sudo -u www-data npm run build

            # Update the current symlink to the new release
            sudo -u www-data ln -sfn $RELEASE_DIR $CURRENT_DIR

            # Restart Supervisor to apply changes
            sudo supervisorctl reread
            sudo supervisorctl update
            sudo supervisorctl restart laravel-queue-worker:*

            # Remove old releases, keeping only the last two
            ls -dt /var/www/qa.apply.shoprite.jobs/releases/* | tail -n +3 | xargs sudo rm -rf
          EOF

          <|MERGE_RESOLUTION|>--- conflicted
+++ resolved
@@ -78,11 +78,7 @@
           SSH_USER: ${{ secrets.SSH_QA_DEPLOYER_USERNAME }}
           SERVER_IP: ${{ secrets.QA_SERVER_IP }}
         run: |
-<<<<<<< HEAD
-          ssh -o StrictHostKeyChecking=no $SSH_USER@$SERVER_IP << 'EOF'
-=======
           ssh -o StrictHostKeyChecking=no -p 50000 $SSH_USER@$SERVER_IP << 'EOF'
->>>>>>> 40f1be7f
             export TZ="Africa/Johannesburg"
             TIMESTAMP=$(date +%Y%m%d%H%M%S)
             RELEASE_DIR="/var/www/qa.apply.shoprite.jobs/releases/$TIMESTAMP"
@@ -90,12 +86,7 @@
             SHARED_DIR="/var/www/qa.apply.shoprite.jobs/shared"
 
             # Create the release directory
-<<<<<<< HEAD
-            sudo -u www-data mkdir -p $RELEASE_DIR
-            
-=======
             sudo mkdir -p $RELEASE_DIR
->>>>>>> 40f1be7f
             sudo chown www-data:www-data -R /var/www/qa.apply.shoprite.jobs/
 
             # Clone the repository
