--- conflicted
+++ resolved
@@ -76,16 +76,9 @@
       - name: Deploy to QA Server
         env:
           SSH_USER: ${{ secrets.SSH_QA_DEPLOYER_USERNAME }}
-<<<<<<< HEAD
           SERVER_IP: ${{ secrets.QA_SERVER_IP }}
         run: |
           ssh -o StrictHostKeyChecking=no $SSH_USER@$SERVER_IP << 'EOF'
-=======
-          SSH_PASSWORD: ${{ secrets.SSH_QA_DEPLOYER_PASSWORD }}
-          SERVER_IP: ${{ secrets.QA_SERVER_IP }}
-        run: |
-          sshpass -p "$SSH_PASSWORD" ssh -o StrictHostKeyChecking=no $SSH_USER@$SERVER_IP << 'EOF'
->>>>>>> 1fe2a693
             export TZ="Africa/Johannesburg"
             TIMESTAMP=$(date +%Y%m%d%H%M%S)
             RELEASE_DIR="/var/www/qa.apply.shoprite.jobs/releases/$TIMESTAMP"
@@ -94,11 +87,7 @@
 
             # Create the release directory
             sudo -u www-data mkdir -p $RELEASE_DIR
-<<<<<<< HEAD
             
-=======
-
->>>>>>> 1fe2a693
             sudo chown www-data:www-data -R /var/www/qa.apply.shoprite.jobs/
 
             # Clone the repository
