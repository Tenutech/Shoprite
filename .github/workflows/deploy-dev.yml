--- conflicted
+++ resolved
@@ -35,13 +35,8 @@
       # - name: Compile assets
       #   run: npm run production
 
-<<<<<<< HEAD
-      - name: Execute tests
-        run: vendor/bin/phpunit --verbose
-=======
       # - name: Execute tests
       #   run: vendor/bin/phpunit --verbose
->>>>>>> ad03c43c
 
       - name: Generate optimized autoload files and clear cache
         run: composer dump-autoload --optimize && php artisan optimize:clear
