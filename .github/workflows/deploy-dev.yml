name: Deploy to Development

on:
  push:
    branches:
      - development
  workflow_dispatch:

jobs:
  Build:
    runs-on: ubuntu-latest
    
    steps:
      - name: Checkout code
        uses: actions/checkout@v2

      - name: Set up SSH
        uses: webfactory/ssh-agent@v0.5.3
        with:
          ssh-private-key: ${{ secrets.SSH_DEV_DEPLOYER_PRIVATE_KEY }}

      - name: Deploy to Development Server
        env:
          SSH_USER: ${{ secrets.SSH_DEV_DEPLOYER_USERNAME }}
          SERVER_IP: ${{ secrets.DEV_SERVER_IP }}
        run: |
          ssh -o StrictHostKeyChecking=no $SSH_USER@$SERVER_IP << 'EOF'
            export TZ="Africa/Johannesburg"
            TIMESTAMP=$(date +%Y%m%d%H%M%S)
            RELEASE_DIR="/var/www/dev.apply.shoprite.jobs/releases/$TIMESTAMP"
            CURRENT_DIR="/var/www/dev.apply.shoprite.jobs/current"
            SHARED_DIR="/var/www/dev.apply.shoprite.jobs/shared"

            # Create the release directory
            sudo mkdir -p $RELEASE_DIR
            sudo chown www-data:www-data -R /var/www/dev.apply.shoprite.jobs/

            # Clone the repository
            sudo -u www-data git clone -b development git@github.com:Tenutech/Shoprite.git $RELEASE_DIR

            # Change to the release directory
            cd $RELEASE_DIR

            # Link the .env file and storage directory
            sudo rm -R $RELEASE_DIR/storage
            sudo ln -nfs $SHARED_DIR/.env .env
            sudo ln -nfs $SHARED_DIR/storage storage

            # Install dependencies
            sudo -u www-data composer install --no-dev --optimize-autoloader

            # Change ownership to www-data
            sudo chown www-data:www-data -R /var/www/dev.apply.shoprite.jobs/

<<<<<<< HEAD
            # Update the current symlink to the new release
            sudo -u www-data ln -sfn $RELEASE_DIR $CURRENT_DIR
          EOF

      - name: Run Artisan commands
        env:
          SSH_USER: ${{ secrets.SSH_DEV_DEPLOYER_USERNAME }}
          SERVER_IP: ${{ secrets.DEV_SERVER_IP }}
        run: |
          ssh -o StrictHostKeyChecking=no $SSH_USER@$SERVER_IP << 'EOF'
=======
>>>>>>> d5ba54d2
            # Cache Laravel configurations and run optimizations
            sudo -u www-data php artisan config:cache
            sudo -u www-data php artisan route:cache
            sudo -u www-data php artisan view:cache
            sudo -u www-data php artisan optimize

            # Run migrations
            sudo -u www-data php artisan migrate --force

<<<<<<< HEAD
            # Change ownership to www-data
            sudo chown www-data:www-data -R /var/www/dev.apply.shoprite.jobs/
          EOF

      - name: Run NPM commands
        env:
          SSH_USER: ${{ secrets.SSH_DEV_DEPLOYER_USERNAME }}
          SERVER_IP: ${{ secrets.DEV_SERVER_IP }}
        run: |
          ssh -o StrictHostKeyChecking=no $SSH_USER@$SERVER_IP << 'EOF'
            # Change ownership to www-data
            sudo chown www-data:www-data -R /var/www/dev.apply.shoprite.jobs/

            # Install npm dependencies and build assets
            # sudo -u www-data npm install
            # sudo -u www-data npm run build
          EOF

      - name: Set new version
        env:
          SSH_USER: ${{ secrets.SSH_DEV_DEPLOYER_USERNAME }}
          SERVER_IP: ${{ secrets.DEV_SERVER_IP }}
        run: |
          ssh -o StrictHostKeyChecking=no $SSH_USER@$SERVER_IP << 'EOF'
=======
            # Install npm dependencies and build assets
            # sudo -u www-data npm install
            # sudo -u www-data npm run build

>>>>>>> d5ba54d2
            # Update the current symlink to the new release
            sudo -u www-data ln -sfn $RELEASE_DIR $CURRENT_DIR

            # Remove old releases, keeping only the last two
            ls -dt /var/www/dev.apply.shoprite.jobs/releases/* | tail -n +3 | xargs sudo rm -rf
          EOF<|MERGE_RESOLUTION|>--- conflicted
+++ resolved
@@ -52,19 +52,6 @@
             # Change ownership to www-data
             sudo chown www-data:www-data -R /var/www/dev.apply.shoprite.jobs/
 
-<<<<<<< HEAD
-            # Update the current symlink to the new release
-            sudo -u www-data ln -sfn $RELEASE_DIR $CURRENT_DIR
-          EOF
-
-      - name: Run Artisan commands
-        env:
-          SSH_USER: ${{ secrets.SSH_DEV_DEPLOYER_USERNAME }}
-          SERVER_IP: ${{ secrets.DEV_SERVER_IP }}
-        run: |
-          ssh -o StrictHostKeyChecking=no $SSH_USER@$SERVER_IP << 'EOF'
-=======
->>>>>>> d5ba54d2
             # Cache Laravel configurations and run optimizations
             sudo -u www-data php artisan config:cache
             sudo -u www-data php artisan route:cache
@@ -74,37 +61,10 @@
             # Run migrations
             sudo -u www-data php artisan migrate --force
 
-<<<<<<< HEAD
-            # Change ownership to www-data
-            sudo chown www-data:www-data -R /var/www/dev.apply.shoprite.jobs/
-          EOF
-
-      - name: Run NPM commands
-        env:
-          SSH_USER: ${{ secrets.SSH_DEV_DEPLOYER_USERNAME }}
-          SERVER_IP: ${{ secrets.DEV_SERVER_IP }}
-        run: |
-          ssh -o StrictHostKeyChecking=no $SSH_USER@$SERVER_IP << 'EOF'
-            # Change ownership to www-data
-            sudo chown www-data:www-data -R /var/www/dev.apply.shoprite.jobs/
-
-            # Install npm dependencies and build assets
-            # sudo -u www-data npm install
-            # sudo -u www-data npm run build
-          EOF
-
-      - name: Set new version
-        env:
-          SSH_USER: ${{ secrets.SSH_DEV_DEPLOYER_USERNAME }}
-          SERVER_IP: ${{ secrets.DEV_SERVER_IP }}
-        run: |
-          ssh -o StrictHostKeyChecking=no $SSH_USER@$SERVER_IP << 'EOF'
-=======
             # Install npm dependencies and build assets
             # sudo -u www-data npm install
             # sudo -u www-data npm run build
 
->>>>>>> d5ba54d2
             # Update the current symlink to the new release
             sudo -u www-data ln -sfn $RELEASE_DIR $CURRENT_DIR
 
