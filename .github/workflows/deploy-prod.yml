--- conflicted
+++ resolved
@@ -13,10 +13,7 @@
     steps:
       - name: Checkout code
         uses: actions/checkout@v2
-<<<<<<< HEAD
-=======
         uses: php-actions/phpunit@v3
->>>>>>> ad03c43c
       
       - name: Set up PHP
         uses: shivammathur/setup-php@v2
@@ -38,13 +35,8 @@
       # - name: Compile assets
       #   run: npm run production
 
-<<<<<<< HEAD
-      - name: Execute tests
-        run: vendor/bin/phpunit --verbose
-=======
       # - name: Execute tests
       #   run: vendor/bin/phpunit --verbose
->>>>>>> ad03c43c
 
       - name: Generate optimized autoload files and clear cache
         run: composer dump-autoload --optimize && php artisan optimize:clear
