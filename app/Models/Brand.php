<?php

namespace App\Models;

use Illuminate\Database\Eloquent\Factories\HasFactory;
use Illuminate\Database\Eloquent\Model;
use Spatie\Activitylog\LogOptions;
use Spatie\Activitylog\Traits\LogsActivity;

class Brand extends Model
{
    use HasFactory;
    use LogsActivity;

    protected $fillable = [
        'name',
        'icon',
        'color'
    ];

    //Positions
    public function positions()
    {
        return $this->hasMany(Position::class);
    }

    //Applicants
    public function applicants()
    {
        return $this->hasMany(Applicant::class);
    }

    //Stores
    public function stores()
    {
        return $this->hasMany(Store::class);
    }

<<<<<<< HEAD
    //Users
    public function users()
    {
        return $this->hasMany(User::class);
    }

=======
    //Applicants Brand
    public function applicantsBrand()
    {
        return $this->belongsToMany(Applicant::class, 'applicant_brand', 'brand_id', 'applicant_id');
    }


>>>>>>> 4506a9df
    /**
     * The attributes that should be logged.
     * @var bool
     */
    protected static $logAttributes = ['*'];

    //Activity Log
    public function getActivitylogOptions(): LogOptions
    {
        return LogOptions::defaults()
            ->logFillable();
    }
}<|MERGE_RESOLUTION|>--- conflicted
+++ resolved
@@ -36,22 +36,19 @@
         return $this->hasMany(Store::class);
     }
 
-<<<<<<< HEAD
     //Users
     public function users()
     {
         return $this->hasMany(User::class);
     }
 
-=======
     //Applicants Brand
     public function applicantsBrand()
     {
         return $this->belongsToMany(Applicant::class, 'applicant_brand', 'brand_id', 'applicant_id');
     }
+    
 
-
->>>>>>> 4506a9df
     /**
      * The attributes that should be logged.
      * @var bool
