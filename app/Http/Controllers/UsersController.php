--- conflicted
+++ resolved
@@ -11,10 +11,7 @@
 use App\Models\Store;
 use App\Models\Division;
 use App\Models\Region;
-<<<<<<< HEAD
-=======
 use App\Models\Brand;
->>>>>>> e9c94286
 use App\Jobs\ProcessUserIdNumber;
 use Illuminate\Http\Request;
 use Illuminate\Validation\Rule;
@@ -63,20 +60,7 @@
                 'store',
                 'applicant',
                 'state',
-<<<<<<< HEAD
-                'vacancies',
-                'appliedVacancies',
-                'savedVacancies',
-                'savedApplicants',
-                'files',
-                'messagesFrom',
-                'messagesTo',
-                'notifications',
-                'division',
-                'region'
-=======
                 'files'
->>>>>>> e9c94286
             ])
             ->where('role_id', 7)
             ->orderby('firstname')
