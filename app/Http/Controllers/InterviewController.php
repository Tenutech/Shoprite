<?php

namespace App\Http\Controllers;

use Exception;
use App\Models\User;
use App\Models\State;
use App\Models\Vacancy;
use App\Models\Contract;
use App\Models\Applicant;
use App\Models\Interview;
use App\Models\ChatTemplate;
use App\Models\Notification;
use App\Jobs\SendWhatsAppMessage;
use App\Jobs\SendWhatsAppFile;
use App\Jobs\UpdateApplicantData;
use Carbon\Carbon;
use Illuminate\Http\Request;
use Illuminate\Support\Facades\DB;
use Illuminate\Support\Facades\App;
use Illuminate\Support\Facades\Log;
use Illuminate\Support\Facades\Auth;
use Illuminate\Support\Facades\Crypt;
use Illuminate\Support\Facades\Response;

class InterviewController extends Controller
{
    /**
     * Create a new controller instance.
     *
     * @return void
     */
    public function __construct()
    {
        $this->middleware(['auth', 'verified']);
    }

    /**
     * Show the application dashboard.
     *
     * @return \Illuminate\Contracts\Support\Renderable
     */

    /*
    |--------------------------------------------------------------------------
    | Interview Index
    |--------------------------------------------------------------------------
    */

    public function index()
    {
        if (view()->exists('interviews')) {
            //UserID
            $userID = Auth::id();

            //User
            $user = User::findorfail($userID);

            //Interviews
            $interviews = Interview::with([
                'applicant',
                'interviewer',
                'vacancy'
            ])
            ->where(function ($query) use ($user, $userID) {
                // Check for interviews where the current user is the applicant
                if ($user->applicant_id) {
                    $query->where('applicant_id', $user->applicant_id);
                }
                // Or where the current user is the interviewer
                $query->orWhere('interviewer_id', $userID);
            })
            ->get();

            return view('interviews', [
                'user' => $user,
                'interviews' => $interviews
            ]);
        }
        return view('404');
    }

    /*
    |--------------------------------------------------------------------------
    | Interview Create
    |--------------------------------------------------------------------------
    */

    public function store(Request $request)
    {
        // Decrypt Vacancy ID with error handling
        try {
            $vacancyID = Crypt::decryptString($request->input('vacancy_id'));
        } catch (\Illuminate\Contracts\Encryption\DecryptException $e) {
            return response()->json([
                'success' => false,
                'message' => 'Invalid Payload',
                'error' => $e->getMessage()
            ], 400);
        }

        // Format the date input
        $interviewDate = Carbon::createFromFormat('d M, Y', $request->date);
        $interviewDateFormatted = $interviewDate->format('Y-m-d');

        // Format the start time input
        $startTime = Carbon::createFromFormat('H:i', $request->start_time);
        $startTimeFormatted = $startTime->format('H:i');

        // Format the end time input
        $endTime = Carbon::createFromFormat('H:i', $request->end_time);
        $endTimeFormatted = $endTime->format('H:i');

        // Merge the formatted date and times back into the request
        $request->merge([
            'vacancy_id_decrypted' => $vacancyID,
            'date' => $interviewDateFormatted,
            'start_time' => $startTimeFormatted,
            'end_time' => $endTimeFormatted,
        ]);

        // Validate the request data
        $validatedData = $request->validate([
            'vacancy_id_decrypted' => 'required|int|exists:vacancies,id',
            'applicants' => 'required|array',
            'date' => 'required|date',
            'start_time' => 'required|date_format:H:i',
            'end_time' => 'required|date_format:H:i|after:start_time',
            'location' => 'required|string',
            'notes' => 'nullable|string',
        ]);

        // Get the state_id for 'scheduled'
        $scheduledStateId = State::where('code', 'schedule_start')->value('id');

        $messages = ChatTemplate::where('state_id', $scheduledStateId)
                                ->orderBy('sort')
                                ->get();

        try {
            // Start a transaction
            DB::beginTransaction();

            // Loop through each applicant and create an interview
            foreach ($validatedData['applicants'] as $applicantID) {
                $this->scheduleInterviewForApplicant($applicantID, $validatedData, $scheduledStateId);
                $this->sendWhatsAppMessages($applicantID, $messages);
            }

            // Commit the transaction
            DB::commit();

            return response()->json([
                'success' => true,
                'message' => 'Interviews scheduled successfully.',
                'date' => $interviewDate->format('d M'),
                'time' => $startTime->format('H:i')
            ]);
        } catch (\Exception $e) {
            // An error occurred; cancel the transaction
            DB::rollBack();

            Log::error($e);

            // Return an error response
            return response()->json([
                'success' => false,
                'message' => 'Failed to schedule interviews.',
                'error' => $e->getMessage()
            ], 400);
        }
    }

    /*
    |--------------------------------------------------------------------------
    | Interview Schedule
    |--------------------------------------------------------------------------
    */

    private function scheduleInterviewForApplicant($applicantID, $validatedData, $scheduledStateId)
    {
        //User ID
        $userID = Auth::id();

        // Assuming your Interview model has the appropriate fillable attributes set
        $interview = Interview::create([
            'applicant_id' => $applicantID,
            'interviewer_id' => $userID,
            'vacancy_id' => $validatedData['vacancy_id_decrypted'],
            'scheduled_date' => $validatedData['date'],
            'start_time' => $validatedData['start_time'],
            'end_time' => $validatedData['end_time'],
            'location' => $validatedData['location'],
            'notes' => $validatedData['notes'] ?? null,
        ]);

        // Assuming your Applicant model has the state_id fillable or uses property accessors
        Applicant::where('id', $applicantID)->update(['state_id' => $scheduledStateId]);

        $user = User::where('applicant_id', $applicantID)->first();

        // If a new interview was updated, then create a notification
        if ($user && $interview->wasRecentlyCreated) {
            // Create Notification
            $notification = new Notification();
            $notification->user_id = $user->id;
            $notification->causer_id = $userID;
            $notification->subject()->associate($interview);
            $notification->type_id = 1;
            $notification->notification = "Interview Scheduled 📅";
            $notification->read = "No";
            $notification->save();
        }
    }

    /*
    |--------------------------------------------------------------------------
    | Send Whatsapp
    |--------------------------------------------------------------------------
    */

    private function sendWhatsAppMessages($applicantID, $messages)
    {
        $applicant = Applicant::with([
            'interviews.vacancy.position',
            'interviews.vacancy.store.brand',
            'interviews.vacancy.store.town',
        ])->find($applicantID);

        // Reload the model to ensure all relationships are up to date.
        $applicant->load('interviews');

        $latestInterview = $applicant->interviews->sortByDesc('created_at')->first();

        $dataToReplace = [
            "Applicant Name" => $applicant->firstname . ' ' . $applicant->lastname,
            "Position Name" => $latestInterview->vacancy->position->name ?? 'N/A',
            "Store Name" => ($latestInterview->vacancy->store->brand->name ?? '') . ' ' . ($latestInterview->vacancy->store->town->name ?? 'Our Office'),
            "Interview Location" => $latestInterview->location ?? 'N/A',
            "Interview Date" => $latestInterview->scheduled_date->format('d M Y'),
            "Interview Time" => $latestInterview->start_time->format('H:i'),
            "Notes" => $latestInterview->notes ?? 'None provided',
        ];

        $type = 'template';

        foreach ($messages as $message) {
            $personalizedMessage = $this->replacePlaceholders($message->message, $dataToReplace);

            // Dispatch the job to send WhatsApp messages
            SendWhatsAppMessage::dispatch($applicant, $personalizedMessage, $type, $message->template);
        }
    }

    /*
    |--------------------------------------------------------------------------
    | Replace Message Placeholders
    |--------------------------------------------------------------------------
    */

    private function replacePlaceholders($template, $data)
    {
        foreach ($data as $key => $value) {
            $template = str_replace('[' . $key . ']', $value, $template);
        }

        return $template;
    }

    /*
    |--------------------------------------------------------------------------
    | Interview Confirm
    |--------------------------------------------------------------------------
    */

    public function confirm(Request $request)
    {
        try {
            // User ID
            $userID = Auth::id();

            //Interview
            $interviewID = Crypt::decryptString($request->id);
            $interview = Interview::findOrFail($interviewID);

            //Application Update
            $interview->update([
                'status' => 'Confirmed'
            ]);

            // If a new interview was updated, then create a notification
            if ($interview->wasChanged()) {
                // Create Notification
                $notification = new Notification();
                $notification->user_id = $interview->interviewer_id;
                $notification->causer_id = $userID;
                $notification->subject()->associate($interview);
                $notification->type_id = 1;
                $notification->notification = "Confirmed your interview request ✅";
                $notification->read = "No";
                $notification->save();
            }

            $encryptedID = Crypt::encryptString($interviewID);

            return response()->json([
                'success' => true,
                'interview' => $interview,
                'encryptedID' => $encryptedID,
                'message' => 'Interview confirmed!',
            ], 201);
        } catch (\Exception $e) {
            return response()->json([
                'success' => false,
                'message' => 'Failed to confirm interview.',
                'error' => $e->getMessage()
            ], 400);
        }
    }

    /*
    |--------------------------------------------------------------------------
    | Interview Decline
    |--------------------------------------------------------------------------
    */

    public function decline(Request $request)
    {
        try {
            // User ID
            $userID = Auth::id();

            //Interview
            $interviewID = Crypt::decryptString($request->id);
            $interview = Interview::findOrFail($interviewID);

            //Application Update
            $interview->update([
                'status' => 'Declined'
            ]);

            // If a new interview was updated, then create a notification
            if ($interview->wasChanged()) {
                // Create Notification
                $notification = new Notification();
                $notification->user_id = $interview->interviewer_id;
                $notification->causer_id = $userID;
                $notification->subject()->associate($interview);
                $notification->type_id = 1;
                $notification->notification = "Declined your interview request 🚫";
                $notification->read = "No";
                $notification->save();
            }

            return response()->json([
                'success' => true,
                'interview' => $interview,
                'message' => 'Interview declined!',
            ], 201);
        } catch (\Exception $e) {
            return response()->json([
                'success' => false,
                'message' => 'Failed to decline interview.',
                'error' => $e->getMessage()
            ], 400);
        }
    }

    /*
    |--------------------------------------------------------------------------
    | Interview Reschedule
    |--------------------------------------------------------------------------
    */

    public function reschedule(Request $request)
    {
        try {
            // User ID
            $userID = Auth::id();

            //Interview
            $interviewID = Crypt::decryptString($request->id);
            $interview = Interview::findOrFail($interviewID);

            $dateTime = Carbon::parse($request->reschedule_time);

            //Application Update
            $interview->update([
                'status' => 'Reschedule',
                'reschedule_date' => $dateTime
            ]);

            // If a new interview was updated, then create a notification
            if ($interview->wasChanged()) {
                // Create Notification
                $notification = new Notification();
                $notification->user_id = $interview->interviewer_id;
                $notification->causer_id = $userID;
                $notification->subject()->associate($interview);
                $notification->type_id = 1;
                $notification->notification = "Requested to reschedule 📅";
                $notification->read = "No";
                $notification->save();
            }

            $encryptedID = Crypt::encryptString($interviewID);

            return response()->json([
                'success' => true,
                'interview' => $interview,
                'encryptedID' => $encryptedID,
                'message' => 'Request for reschedule successful!',
            ], 201);
        } catch (\Exception $e) {
            return response()->json([
                'success' => false,
                'message' => 'Failed to reschedule interview.',
                'error' => $e->getMessage()
            ], 400);
        }
    }

    /*
    |--------------------------------------------------------------------------
    | Interview Complete
    |--------------------------------------------------------------------------
    */

    public function complete(Request $request)
    {
        try {
            // User ID
            $userID = Auth::id();

            //Interview
            $interviewID = Crypt::decryptString($request->id);
            $interview = Interview::findOrFail($interviewID);

            // Vacancy ID
            $vacancyId = $interview->vacancy_id;

            //Application Update
            $interview->update([
                'status' => 'Completed'
            ]);

            // If a new interview was updated, then create a notification
            if ($interview->applicant->user && $interview->wasChanged()) {
                // Create Notification
                $notification = new Notification();
                $notification->user_id = $interview->applicant->user->id;
                $notification->causer_id = $userID;
                $notification->subject()->associate($interview);
                $notification->type_id = 1;
                $notification->notification = "Completed your interview 🚀";
                $notification->read = "No";
                $notification->save();
            }

            //Update Applicant Monthly Data
            UpdateApplicantData::dispatch($interview->applicant->id, 'updated', 'Interviewed', $vacancyId)->onQueue('default');

            return response()->json([
                'success' => true,
                'interview' => $interview,
                'message' => 'Interview cancelled!',
            ], 201);
        } catch (\Exception $e) {
            return response()->json([
                'success' => false,
                'message' => 'Failed to cancel interview.',
                'error' => $e->getMessage()
            ], 400);
        }
    }

    /*
    |--------------------------------------------------------------------------
    | Interview Cancel
    |--------------------------------------------------------------------------
    */

    public function cancel(Request $request)
    {
        try {
            // User ID
            $userID = Auth::id();

            //Interview
            $interviewID = Crypt::decryptString($request->id);
            $interview = Interview::findOrFail($interviewID);

            //Application Update
            $interview->update([
                'status' => 'Cancelled'
            ]);

            // If a new interview was updated, then create a notification
            if ($interview->applicant->user && $interview->wasChanged()) {
                // Create Notification
                $notification = new Notification();
                $notification->user_id = $interview->applicant->user->id;
                $notification->causer_id = $userID;
                $notification->subject()->associate($interview);
                $notification->type_id = 1;
                $notification->notification = "Interview Cancelled 📅";
                $notification->read = "No";
                $notification->save();
            }

            return response()->json([
                'success' => true,
                'interview' => $interview,
                'message' => 'Interview cancelled!',
            ], 201);
        } catch (\Exception $e) {
            return response()->json([
                'success' => false,
                'message' => 'Failed to cancel interview.',
                'error' => $e->getMessage()
            ], 400);
        }
    }

    /*
    |--------------------------------------------------------------------------
    | Interview No Show
    |--------------------------------------------------------------------------
    */

    public function noShow(Request $request)
    {
        try {
            // User ID
            $userID = Auth::id();

            // Decrypt the interview ID from the request
            $interviewID = Crypt::decryptString($request->id);

            // Find the interview using the decrypted ID
            $interview = Interview::findOrFail($interviewID);

            // Update the interview status to "No Show"
            $interview->update([
                'status' => 'No Show'
            ]);

<<<<<<< HEAD
            // Find the applicant associated with the interview
            $applicant = Applicant::findOrFail($interview->applicant_id);

            // Increment the 'no_show' count for the applicant
            $applicant->increment('no_show');

            // Return a success response
=======
            // Increment No Show for the applicant
            $applicant = $interview->applicant;

            if ($applicant) {
                $applicant->increment('no_show');

                // Check if the 'no_show' count is >= 2
                if ($applicant->no_show >= 2) {
                    // Create Notification for No Show
                    $notification = new Notification();
                    $notification->user_id = $applicant->id;
                    $notification->causer_id = $userID;
                    $notification->subject()->associate($interview); // Associate notification with the interview or application
                    $notification->type_id = 1;
                    $notification->notification = "No-show count has reached " . $applicant->no_show . " 🚫";
                    $notification->read = "No";
                    $notification->save();
                }
            }

>>>>>>> 2d35a086
            return response()->json([
                'success' => true,
                'interview' => $interview,
                'message' => 'Interview marked as No Show!',
            ], 201);
        } catch (\Exception $e) {
            // Return an error response if something goes wrong
            return response()->json([
                'success' => false,
                'message' => 'Failed to mark interview as No Show.',
                'error' => $e->getMessage()
            ], 400);
        }
    }

    /*
    |--------------------------------------------------------------------------
    | Interview Score
    |--------------------------------------------------------------------------
    */

    public function score(Request $request)
    {
        $request->validate([
            'interview_id' => 'required',
            'answers' => 'required|array',
            'answers.*' => 'required|integer|min:1|max:5',
        ]);

        try {
            // User ID
            $userID = Auth::id();

            // Decrypt and find the interview by ID
            $interviewID = Crypt::decryptString($request->input('interview_id'));
            $interview = Interview::findOrFail($interviewID);

            // Vacancy ID
            $vacancyId = $interview->vacancy_id;

            // Initialize score sum
            $scoreSum = 0;

            // Update the interview with the scores
            foreach ($request->input('answers') as $questionId => $rating) {
                // Save each rating per question
                $scoreSum += $rating;
            }

            // Calculate the average score
            $averageScore = $scoreSum / count($request->input('answers'));
            $averageScore = round($averageScore, 2); // Round to 2 decimal places

            // Save the average score to the interview
            $interview->score = $averageScore;
            $interview->status = 'Completed';
            $interview->save();

            //User
            $user = User::where('applicant_id', $interview->applicant_id)->first();

            // If a new interview was updated, then create a notification
            if ($user && $interview->wasChanged()) {
                // Create Notification
                $notification = new Notification();
                $notification->user_id = $user->id;
                $notification->causer_id = $userID;
                $notification->subject()->associate($interview);
                $notification->type_id = 1;
                $notification->notification = "Completed your interview 🚀";
                $notification->read = "No";
                $notification->save();
            }

            //Update Applicant Monthly Data
            UpdateApplicantData::dispatch($interview->applicant->id, 'updated', 'Interviewed', $vacancyId)->onQueue('default');

            return response()->json([
                'success' => true,
                'message' => 'Interview score submitted!',
                'score' => $averageScore
            ]);
        } catch (\Exception $e) {
            return response()->json([
                'success' => false,
                'message' => 'Failed to submit interview score.',
                'error' => $e->getMessage()
            ], 400);
        }
    }

    /*
    |--------------------------------------------------------------------------
    | Send Contract
    |--------------------------------------------------------------------------
    */

    public function contract(Request $request)
    {
        try {
            $applicants = $request->input('applicants_contracts');
            $contractFile = $request->file('contract_file');

            // Store the file and get the path
            $filePath = $contractFile->store('public/contracts');

            // Get the URL of the stored file
            $fileUrl = url('storage/contracts/' . basename($filePath));

            foreach ($applicants as $applicantId) {
                // Retrieve applicant details here, e.g., phone number
                $applicant = Applicant::find($applicantId);

                // Dispatch job to send WhatsApp message
                SendWhatsAppFile::dispatch($applicant, $fileUrl);

                // Create and save the contract record
                $contract = new Contract([
                    'applicant_id' => $applicantId,
                    'contract' => $fileUrl
                ]);
                $contract->save();
            }

            return response()->json([
                'success' => true,
                'message' => 'Contract sent succesfully!',
            ]);
        } catch (\Exception $e) {
            // Return an error response
            return response()->json([
                'success' => false,
                'message' => 'Failed to send contract.',
                'error' => $e->getMessage()
            ], 400);
        }
    }
}<|MERGE_RESOLUTION|>--- conflicted
+++ resolved
@@ -545,15 +545,6 @@
                 'status' => 'No Show'
             ]);
 
-<<<<<<< HEAD
-            // Find the applicant associated with the interview
-            $applicant = Applicant::findOrFail($interview->applicant_id);
-
-            // Increment the 'no_show' count for the applicant
-            $applicant->increment('no_show');
-
-            // Return a success response
-=======
             // Increment No Show for the applicant
             $applicant = $interview->applicant;
 
@@ -561,20 +552,19 @@
                 $applicant->increment('no_show');
 
                 // Check if the 'no_show' count is >= 2
-                if ($applicant->no_show >= 2) {
+                if ($applicant->no_show >= 2 && $interview->wasChanged()) {
                     // Create Notification for No Show
                     $notification = new Notification();
                     $notification->user_id = $applicant->id;
                     $notification->causer_id = $userID;
                     $notification->subject()->associate($interview); // Associate notification with the interview or application
                     $notification->type_id = 1;
-                    $notification->notification = "No-show count has reached " . $applicant->no_show . " 🚫";
+                    $notification->notification = "Has been declined 🚫";
                     $notification->read = "No";
                     $notification->save();
                 }
             }
 
->>>>>>> 2d35a086
             return response()->json([
                 'success' => true,
                 'interview' => $interview,
