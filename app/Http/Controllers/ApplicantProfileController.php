--- conflicted
+++ resolved
@@ -62,10 +62,7 @@
             if ($request->id) {
                 $applicantID = Crypt::decryptString($request->id);
             } else {
-<<<<<<< HEAD
-=======
                 $applicantID = null;
->>>>>>> 0227e5d6
                 return view('404');
             }
 
@@ -177,10 +174,7 @@
                 'completion' => $completion,
                 'questions' => $questions,
                 'progressBarWidth' => $progressBarWidth,
-<<<<<<< HEAD
-=======
                 'vacancyId' => $vacancyId
->>>>>>> 0227e5d6
             ]);
         }
         return view('404');
