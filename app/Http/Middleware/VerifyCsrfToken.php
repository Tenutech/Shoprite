--- conflicted
+++ resolved
@@ -19,9 +19,6 @@
     protected $except = [
         '/shoops', // Exclude the '/shoops' URI from CSRF verification
         '/jira',   // Exclude the '/jira' URI from CSRF verification
-<<<<<<< HEAD
-=======
         'saml2/shoprite/acs' // Exclude the '/saml2/shoprite/acs' URI from CSRF verification
->>>>>>> d4012f19
     ];
 }