--- conflicted
+++ resolved
@@ -1456,7 +1456,7 @@
 @endsection
 @section('script')
     <script>
-        var literacyScore = {{ $applicant->literacy_score ?? 0 }};            
+        var literacyScore = {{ $applicant->literacy_score ?? 0 }};
         var literacyQuestions = {{ $applicant->literacy_questions ?? 10 }};
         var literacy = "{{ $applicant->literacy  ?? 0/10 }}";
 
@@ -1464,17 +1464,9 @@
         var numeracyQuestions = {{ $applicant->numeracy_questions  ?? 10 }};
         var numeracy = "{{ $applicant->numeracy ?? 0/10 }}";
 
-<<<<<<< HEAD
-        if (($user->applicant)->situational_score) {
-            var situationalScore = {{ ($user->applicant)->situational_score }};
-            var situationalQuestions = {{ ($user->applicant)->situational_questions }};
-            var situational = "{{ ($user->applicant)->situational }}";
-        }
-=======
         var situationalScore = {{ $applicant->situational_score ?? 0 }};
         var situationalQuestions = {{ $applicant->situational_questions ?? 5 }};
         var situational = "{{ $applicant->situational ?? 0/5 }}";
->>>>>>> 0c843517
     </script>
 
     <script src="{{ URL::asset('build/libs/swiper/swiper-bundle.min.js') }}"></script>
