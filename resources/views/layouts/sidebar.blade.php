--- conflicted
+++ resolved
@@ -61,6 +61,7 @@
                 <li class="nav-item">
                     <a class="nav-link menu-link" href="{{ url($url.'home') }}">
                         <i class="ri-home-3-line"></i>
+                        <i class="ri-home-3-line"></i>
                         <span>Home</span>
                     </a>
                 </li>
@@ -109,13 +110,8 @@
                     </li>
                     <li class="nav-item">
                         <a class="nav-link menu-link" href="{{ route('applicants.index') }}">
-<<<<<<< HEAD
                             <i class="ri-profile-line"></i> 
-                            <span>Saved Candidates</span>
-=======
-                            <i class="ri-profile-line"></i>
                             <span>Saved Applicants</span>
->>>>>>> 2d43d29f
                         </a>
                     </li>
                 @endif
@@ -280,13 +276,8 @@
                                     <a class="nav-link" href="{{ route('hours.index') }}">
                                         Working Hours
                                     </a>
-<<<<<<< HEAD
                                 </li>                                
-                            </ul>                            
-=======
-                                </li>
-                            </ul>
->>>>>>> 2d43d29f
+                            </ul>
                         </div>
                     </li>
                     <li class="nav-item">
