--- conflicted
+++ resolved
@@ -275,13 +275,8 @@
                                     <a class="nav-link" href="{{ route('hours.index') }}">
                                         Working Hours
                                     </a>
-<<<<<<< HEAD
-                                </li>
-                            </ul>
-=======
                                 </li>                                
                             </ul>                            
->>>>>>> 02ec420a
                         </div>
                     </li>
                     <li class="nav-item">
