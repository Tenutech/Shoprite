--- conflicted
+++ resolved
@@ -68,13 +68,8 @@
                     @if ($user->applicant)
                         <li class="nav-item">
                             <a class="nav-link menu-link" href="{{ route('interviews.index') }}">
-<<<<<<< HEAD
                                 <i class="ri-briefcase-line"></i>
-                                <span>Interviews</span>
-=======
-                                <i class="ri-briefcase-line"></i> 
                                 <span>My Interviews</span>
->>>>>>> a715c946
                             </a>
                         </li>
                     @endif
@@ -102,45 +97,24 @@
                     </li>
                     <li class="nav-item">
                         <a class="nav-link menu-link" href="{{ route('shortlist.index') }}">
-<<<<<<< HEAD
                             <i class="ri-list-check-2"></i>
-                            <span>Shortlist</span>
+                            <span>My Shortlists</span>
+                        </a>
+                    </li>
+                    <li class="nav-item">
+                        <a class="nav-link menu-link" href="{{ route('interviews.index') }}">
+                            <i class="ri-briefcase-line"></i>
+                            <span>My Interviews</span>
                         </a>
                     </li>
                     <li class="nav-item">
                         <a class="nav-link menu-link" href="{{ route('applicants.index') }}">
                             <i class="ri-profile-line"></i>
-                            <span>Saved Candidates</span>
-                        </a>
-                    </li>
-                    <li class="nav-item">
-                        <a class="nav-link menu-link" href="{{ route('interviews.index') }}">
-                            <i class="ri-briefcase-line"></i>
-                            <span>Interviews</span>
-                        </a>
-                    </li>
-                @endif
-                @if ($user->role_id <= 4)
-=======
-                            <i class="ri-list-check-2"></i> 
-                            <span>My Shortlists</span>
-                        </a>
-                    </li>
-                    <li class="nav-item">
-                        <a class="nav-link menu-link" href="{{ route('interviews.index') }}">
-                            <i class="ri-briefcase-line"></i> 
-                            <span>My Interviews</span>
-                        </a>
-                    </li>
-                    <li class="nav-item">
-                        <a class="nav-link menu-link" href="{{ route('applicants.index') }}">
-                            <i class="ri-profile-line"></i> 
                             <span>Saved Applicants</span>
                         </a>
                     </li>
                 @endif
                 @if ($user->role_id <= 2)
->>>>>>> a715c946
                     <li class="nav-item">
                         <a class="nav-link menu-link" href="#sidebarApprovals" data-bs-toggle="collapse" role="button" aria-expanded="false" aria-controls="sidebarApprovals">
                             <i class="ri-shield-check-line"></i>
@@ -363,7 +337,7 @@
                     @if ($user->role_id == 1)
                         <li class="nav-item">
                             <a class="nav-link menu-link" href="{{ url('/telescope') }}">
-                                <i class="ri-microscope-line"></i> 
+                                <i class="ri-microscope-line"></i>
                                 <span>Telescope</span>
                             </a>
                         </li>
