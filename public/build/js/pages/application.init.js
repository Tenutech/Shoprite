--- conflicted
+++ resolved
@@ -1,606 +1,590 @@
-/*
-Template Name: Orient - Admin & Dashboard Template
-Author: OTB Group
-Website: https://orient.tenutech.com/
-Contact: admin@tenutech.com
-File: Form wizard Js File
-*/
-
-/*
-|--------------------------------------------------------------------------
-| Avatar
-|--------------------------------------------------------------------------
-*/
-
-// avatar image
-document.querySelector("#avatar").addEventListener("change", function () {
-    var preview = document.querySelector("#preview");
-    var file = document.querySelector("#avatar").files[0];
-    var reader = new FileReader();
-    reader.addEventListener("load",function () {
-        preview.src = reader.result;
-    },false);
-    if (file) {
-        reader.readAsDataURL(file);
-    }
-});
-
-/*
-|--------------------------------------------------------------------------
-| Tabs
-|--------------------------------------------------------------------------
-*/
-
-if (document.querySelectorAll(".form-steps")) {
-    Array.from(document.querySelectorAll(".form-steps")).forEach(function (form) {
-        function updateNavLinks() {
-            const activeTabIndex = Array.from(form.querySelectorAll('.nav-link')).findIndex(link => link.classList.contains('active'));
-            form.querySelectorAll('.nav-link').forEach((link, index) => {
-                if (index <= activeTabIndex) {
-                    link.classList.remove('disabled');
-                } else {
-                    link.classList.add('disabled');
-                }
-            });
-        }
-
-        updateNavLinks();
-
-        // next tab
-        if (form.querySelectorAll(".nexttab")) {
-            Array.from(form.querySelectorAll(".nexttab")).forEach(function (nextButton) {
-                nextButton.addEventListener("click", function () {
-                    form.classList.add('was-validated');
-
-                    // Get all required fields within the active tab
-                    let requiredFields = Array.from(form.querySelectorAll(".tab-pane.show .form-control:required:not([data-exclude-validation]), .tab-pane.show .form-check-input:required"));
-
-                    // First reset custom validity for all inputs
-                    requiredFields.forEach(input => {
-                        input.setCustomValidity('');
-                    })
-
-                    // Function to check if an element is visible
-                    function isVisible(element) {
-                        if (element.classList.contains('choices__input')) {
-                            // For fields enhanced by choices.js, check if the closest parent with 'd-none' is not present
-                            return !element.closest('.d-none');
-                        } else {
-                            // For other fields, use offsetParent
-                            return !!element.offsetParent;
-                        }
-                    }
-
-<<<<<<< HEAD
-=======
-                    // Custom validation for 'public_holidays' and 'environment' fields
-                    const publicHolidaysSelect = form.querySelector('select[name="public_holidays"]');
-                    const environmentSelect = form.querySelector('select[name="environment"]');
-
-                    let publicHolidaysValid = true;
-                    let environmentValid = true;
-
-                    if (publicHolidaysSelect && publicHolidaysSelect.value === 'No') {
-                        publicHolidaysValid = false;
-                        publicHolidaysSelect.classList.add('is-invalid');
-                        let feedbackDiv = publicHolidaysSelect.closest('.mb-3').querySelector('.invalid-feedback');
-                        feedbackDiv.textContent = "You will not be eligible for a position unless you elect 'Yes'.";
-                        feedbackDiv.style.display = 'block';
-                    
-                        // Get the parent element with the class 'choices'
-                        let choicesDiv = publicHolidaysSelect.closest('.mb-3');
-                        
-                        // Add a border to the 'choices' div
-                        if(choicesDiv) {
-                            let choicesElement = choicesDiv.querySelector('.choices');
-                            if (choicesElement) {
-                                choicesElement.style.border = '1px solid #f17171';
-                            }
-                        }
-                    } else {
-                        publicHolidaysSelect.classList.remove('is-invalid');
-                        let feedbackDiv = publicHolidaysSelect.closest('.mb-3').querySelector('.invalid-feedback');
-                        feedbackDiv.style.display = 'none';
-                        
-                        // Reset border for the 'choices' div
-                        let choicesDiv = publicHolidaysSelect.closest('.mb-3');
-                        if(choicesDiv) {
-                            let choicesElement = choicesDiv.querySelector('.choices');
-                            if (choicesElement) {
-                                choicesElement.style.border = ''; // Reset border
-                            }
-                        }
-                    }
-
-                    if (environmentSelect && environmentSelect.value === 'No') {
-                        environmentValid = false;
-                        environmentSelect.classList.add('is-invalid');
-                        let feedbackDiv = environmentSelect.closest('.mb-3').querySelector('.invalid-feedback');
-                        feedbackDiv.textContent = "You will not be eligible for a position unless you elect 'Yes'.";
-                        feedbackDiv.style.display = 'block';
-                    
-                        // Get the parent element with the class 'choices'
-                        let choicesDiv = environmentSelect.closest('.mb-3');
-                        
-                        // Add a border to the 'choices' div
-                        if(choicesDiv) {
-                            let choicesElement = choicesDiv.querySelector('.choices');
-                            if (choicesElement) {
-                                choicesElement.style.border = '1px solid #f17171';
-                            }
-                        }
-                    } else {
-                        environmentSelect.classList.remove('is-invalid');
-                        let feedbackDiv = environmentSelect.closest('.mb-3').querySelector('.invalid-feedback');
-                        feedbackDiv.style.display = 'none';
-                    
-                        // Reset border for the 'choices' div
-                        let choicesDiv = environmentSelect.closest('.mb-3');
-                        if(choicesDiv) {
-                            let choicesElement = choicesDiv.querySelector('.choices');
-                            if (choicesElement) {
-                                choicesElement.style.border = ''; // Reset border
-                            }
-                        }
-                    }
-
->>>>>>> 40f1be7f
-                    // Check if the brands field contains '1' (All) along with other selected options
-                    const brandsSelect = form.querySelector('select[name="brands[]"]');
-                    const selectedBrands = Array.from(brandsSelect.selectedOptions).map(option => option.value);
-
-                    // Custom validation for 'brands' (All should not be selected with others)
-                    let brandValid = true;
-                    if (selectedBrands.includes('1') && selectedBrands.length > 1) {
-                        brandValid = false;
-                        brandsSelect.classList.add('is-invalid');
-                        let feedbackDiv = brandsSelect.closest('.mb-3').querySelector('.invalid-feedback');
-<<<<<<< HEAD
-                        feedbackDiv.textContent = "You cannot select specific brands with 'All'.";
-                        feedbackDiv.style.display = 'block';
-=======
-                        feedbackDiv.textContent = "You cannot select specific brands with 'Any'.";
-                        feedbackDiv.style.display = 'block';
-
-                        // Get the parent element with the class 'choices'
-                        let choicesDiv = brandsSelect.closest('.mb-3');
-                        
-                        // Add a border to the 'choices' div
-                        if(choicesDiv) {
-                            let choicesElement = choicesDiv.querySelector('.choices');
-                            if (choicesElement) {
-                                choicesElement.style.border = '1px solid #f17171';
-                            }
-                        }
->>>>>>> 40f1be7f
-                    } else {
-                        brandsSelect.classList.remove('is-invalid');
-                        let feedbackDiv = brandsSelect.closest('.mb-3').querySelector('.invalid-feedback');
-                        feedbackDiv.style.display = 'none';
-<<<<<<< HEAD
-=======
-
-                        // Reset border for the 'choices' div
-                        let choicesDiv = brandsSelect.closest('.mb-3');
-                        if(choicesDiv) {
-                            let choicesElement = choicesDiv.querySelector('.choices');
-                            if (choicesElement) {
-                                choicesElement.style.border = ''; // Reset border
-                            }
-                        }
->>>>>>> 40f1be7f
-                    }
-
-                    // Check if all required fields have been filled
-                    let valid = requiredFields.every(input => {
-                        // Check visibility
-                        if (!isVisible(input)) {
-                            return true; // Skip validation for hidden fields
-                        }
-
-                        let isValid;
-                        switch(input.type) {
-                            case "radio":
-                                let radioGroup = form.querySelectorAll(`input[name="${input.name}"]`);
-                                isValid = [...radioGroup].some(radio => radio.checked);
-                                break;
-                            case "select-one":
-                                isValid = input.selectedOptions.length > 0 && input.value !== "";
-                                break;
-                            case "select-multiple":
-                                isValid = input.selectedOptions.length > 0;
-                                break;
-                            case "text":
-                                isValid = input.value !== "";
-                                break;
-                            default:
-                                isValid = input.checkValidity();
-                        }
-                        return isValid;
-                    });
-
-<<<<<<< HEAD
-                    // Combine with custom brand validation
-                    valid = valid && brandValid;
-=======
-                    // Combine with custom public holidays , enviroment and brand validation
-                    valid = valid && publicHolidaysValid && environmentValid && brandValid;
->>>>>>> 40f1be7f
-        
-                    // If validation passed, go to the next tab
-                    if (!valid) {
-                        requiredFields.forEach(input => {                       
-                            if (input.type == "radio" && !input.validity.valid) {
-                                let alertDiv = form.querySelector(".tab-pane.show .alert-danger");
-                                if (!alertDiv) {
-                                    alertDiv = document.createElement("div");
-                                    alertDiv.classList.add("alert", "alert-danger", "alert-border-left", "alert-dismissible", "fade", "show", "mb-xl-0", "mt-4");
-                                    alertDiv.setAttribute("role", "alert");
-                                    alertDiv.innerHTML = `<i class="ri-error-warning-line me-3 align-middle fs-16"></i><strong>Please select at least one option!</strong>
-                                    <button type="button" class="btn-close" data-bs-dismiss="alert" aria-label="Close"></button>`;
-                                    form.querySelector(".tab-pane.show").appendChild(alertDiv);
-                                }                                
-                            } 
-                            
-                            if (input.type == "select-multiple" && input.selectedOptions.length === 0) {                            
-                                // Get the parent element with the class 'choices'
-                                let choicesDiv = input.closest('.mb-3');
-                            
-                                // Add a border to the 'choices' div
-                                if(choicesDiv) {
-                                    choicesDiv.querySelector('.choices').style.border = '1px solid #f17171';
-                                }
-                            
-                                // Get the invalid feedback div which is the sibling of the 'choices' div
-                                let feedbackDiv = choicesDiv.querySelector('.invalid-feedback');
-                                
-                                // Display the invalid feedback message
-                                if (feedbackDiv) {
-                                    feedbackDiv.style.display = 'block';
-                                }
-                            } 
-                            
-                            if (input.tagName === "SELECT" && !input.multiple && input.value === "") {
-                                // Get the parent element with the class 'choices'
-                                let choicesDiv = input.closest('.mb-3');
-                            
-                                // Add a border to the 'choices' div
-                                if(choicesDiv) {
-                                    choicesDiv.querySelector('.choices').style.border = '1px solid #f17171';
-                                }
-                            
-                                // Get the invalid feedback div which is the sibling of the 'choices' div
-                                let feedbackDiv = choicesDiv.querySelector('.invalid-feedback');
-                                
-                                // Display the invalid feedback message
-                                if (feedbackDiv) {
-                                    feedbackDiv.style.display = 'block';
-                                }
-                            }
-
-                            // Add validation for the date input
-                            if (input.name === 'date' && input.value.trim() === '') {
-                                input.classList.add('is-invalid');
-                                let feedbackDiv = input.parentElement.querySelector('.invalid-feedback');
-                                if (feedbackDiv) {
-                                    feedbackDiv.style.display = 'block';
-                                }
-                            }
-
-                            // Add validation for text inputs
-                            if (input.type === "text" && !input.validity.valid) {
-                                input.classList.add('is-invalid');
-                                let feedbackDiv = input.parentElement.querySelector('.invalid-feedback');
-                                if (feedbackDiv) {
-                                    feedbackDiv.style.display = 'block';
-                                }
-                            }                           
-                        });
-                    } else {
-                        // If valid, reset the border and hide the invalid feedback message for all select-multiple inputs
-                        form.querySelectorAll('select').forEach(input => {
-                            let selectParentDiv = input.closest('.mb-3');
-                        
-                            if (selectParentDiv) {
-                                // Reset border for both single and multiple selects
-                                let choicesDiv = selectParentDiv.querySelector('.choices');
-                                if (choicesDiv) {
-                                    choicesDiv.style.border = '';
-                                } else {
-                                    // If there's no choices div, reset border on the select element itself
-                                    input.style.border = '';
-                                }
-                        
-                                // Hide the invalid feedback message
-                                let feedbackDiv = selectParentDiv.querySelector('.invalid-feedback');
-                                
-                                if (feedbackDiv) {
-                                    feedbackDiv.style.display = 'none';
-                                }
-                            }
-                        });
-                        
-                        // Reset validation styles for text inputs
-                        form.querySelectorAll('input[type="text"]').forEach(input => {
-                            if (input.name === 'date' && input.value.trim() === '') {
-                                input.classList.add('is-invalid');
-                                let feedbackDiv = input.parentElement.querySelector('.invalid-feedback');
-                                if (feedbackDiv) {
-                                    feedbackDiv.style.display = 'block';
-                                }
-                            } else {
-                                input.classList.remove('is-invalid');  // remove 'is-invalid' class to reset the border
-                                let feedbackDiv = input.parentElement.querySelector('.invalid-feedback');
-                                if (feedbackDiv) {
-                                    feedbackDiv.style.display = 'none';  // hide the invalid feedback message
-                                }
-                            }
-                        });
-
-                        // If valid, move to the next tab
-                        var currentActiveTabButton = form.querySelector('.nav-link.active');
-                
-                        var nextTab = nextButton.getAttribute('data-nexttab');
-                
-                        new bootstrap.Tab(document.getElementById(nextTab)).show();
-                
-                        if (currentActiveTabButton) {
-                            currentActiveTabButton.classList.add('done');
-                        }
-                        form.classList.remove('was-validated');
-                    }                                 
-
-                    // Call the updateNavLinks function to update the "disabled" class on the nav links
-                    updateNavLinks();
-                });
-            });
-        }
-
-        //Pervies tab
-        if (form.querySelectorAll(".previestab")) {
-            Array.from(form.querySelectorAll(".previestab")).forEach(function (prevButton) {
-
-                prevButton.addEventListener("click", function () {
-                    var prevTab = prevButton.getAttribute('data-previous');
-                    var totalDone = prevButton.closest("form").querySelectorAll(".custom-nav .done").length;
-                    for (var i = totalDone - 1; i < totalDone; i++) {
-                        (prevButton.closest("form").querySelectorAll(".custom-nav .done")[i]) ? prevButton.closest("form").querySelectorAll(".custom-nav .done")[i].classList.remove('done'): '';
-                    }
-                    document.getElementById(prevTab).click();
-
-                    // Call the updateNavLinks function to update the "disabled" class on the nav links
-                    updateNavLinks();
-                });
-            });
-        }
-
-        // Step number click
-        var tabButtons = form.querySelectorAll('button[data-bs-toggle="pill"]');
-        if (tabButtons) {
-            Array.from(tabButtons).forEach(function (button, i) {
-                button.setAttribute("data-position", i);
-                button.addEventListener("click", function (e) {
-                    if (button.classList.contains('disabled')) {
-                        e.preventDefault();
-                        return;
-                    }
-                    form.classList.remove('was-validated');
-           
-                    var getProgressBar = button.getAttribute("data-progressbar");
-                    if (getProgressBar) {
-                        var totalLength = document.getElementById("custom-progress-bar").querySelectorAll("li").length - 1;
-                        var current = i;
-                        var percent = (current / totalLength) * 100;
-                        document.getElementById("custom-progress-bar").querySelector('.progress-bar').style.width = percent + "%";
-                    }
-                    (form.querySelectorAll(".custom-nav .done").length > 0) ?
-                    Array.from(form.querySelectorAll(".custom-nav .done")).forEach(function (doneTab) {
-                        doneTab.classList.remove('done');
-                    }): '';
-                    for (var j = 0; j <= i; j++) {
-                        tabButtons[j].classList.contains('active') ? tabButtons[j].classList.remove('done') : tabButtons[j].classList.add('done');
-                    }
-
-                    updateNavLinks();
-                });
-            });
-        }
-    });
-}
-
-/*
-|--------------------------------------------------------------------------
-| Form Submit
-|--------------------------------------------------------------------------
-*/
-
-$('#formApplication, #formApplicationUpdate').on('submit', function(e) {
-    e.preventDefault();
-
-    var countryCode = $('#phoneCountry').text().trim().replace('+', '').trim();
-    var phoneNumber = $('#phone').val().trim();
-    phoneNumber = '+' + countryCode + phoneNumber;
-    phoneNumber = phoneNumber.replace(/\s+/g, '');
-
-    var formID = $(this).attr('id');
-    var formData = new FormData(this);
-    formData.set('phone', phoneNumber);
-
-    $("#confirm").hide();
-    $("#loading").removeClass("d-none");
-
-    if (formID === 'formApplicationUpdate') {
-        $("#complete").hide();
-    }
-
-    var url;
-    var method;
-    if (formID === 'formApplication') {
-        url = route('application.store');
-        method = 'POST';
-    } else if (formID === 'formApplicationUpdate') {
-        url = route('application.update');
-        method = 'POST';
-    }
-
-    $.ajax({
-        url: url,
-        type: method,
-        data: formData,
-        async: true,
-        processData: false,
-        contentType: false,
-        headers: {
-            'X-CSRF-TOKEN': $('meta[name="csrf-token"]').attr('content')
-        },
-        success:function(data){                
-            if (data.success == true){
-                $("#loading").addClass("d-none");
-
-                if (formID === 'formApplication') {
-                    $('#id').val(data.encrypted_id);
-                    $('#formApplication').attr('id', 'formApplicationUpdate');
-                    $("#view-application").attr('href', route('profile.index', {id: data.encrypted_id}));
-                    $("#confirm").remove();
-                    $("#complete").removeClass("d-none");
-
-                    Swal.fire({
-                        position: 'top-end',
-                        icon: 'success',
-                        title: data.message,
-                        showConfirmButton: false,
-                        timer: 2000,
-                        toast: true,
-                        showCloseButton: true
-                    });
-                } else if (formID === 'formApplicationUpdate') {                        
-                    $('#lordicon').attr('src', 'https://cdn.lordicon.com/lupuorrc.json');
-                    $('#completeHeading').text('Application Updated !');
-                    $('#completeText').text('You have succesfully updated this application.');
-                    $("#complete").show();
-
-                    Swal.fire({
-                        position: 'top-end',
-                        icon: 'success',
-                        title: data.message,
-                        showConfirmButton: false,
-                        timer: 2000,
-                        toast: true,
-                        showCloseButton: true
-                    });
-                }      
-            }
-        },
-        error: function(jqXHR, textStatus, errorThrown) {
-            $("#loading").addClass("d-none");
-            if (formID === 'formApplication') {
-                $("#confirm").show();
-            } else if (formID === 'formApplicationUpdate') {
-                $("#complete").show();
-            }
-
-            if (jqXHR.status === 400) {
-                Swal.fire({
-                    position: 'top-end',
-                    icon: 'error',
-                    title: jqXHR.responseJSON.message,
-                    showConfirmButton: false,
-                    timer: 5000,
-                    showCloseButton: true,
-                    toast: true
-                });
-            } else if (jqXHR.status == 422) {
-                // If there are validation errors, you might want to show them as well
-                var errorsHtml = '';
-                var errors = $.parseJSON(jqXHR.responseText);
-                $.each(errors.errors, function(key, val){
-                    $("input[name='" + key + "']").addClass("is-invalid");
-                    $("#" + key + "_error").text(val[0]);
-                    errorsHtml += val[0] + '<br>';
-                });
-                // Update the requiredAlert div with the validation errors
-                $("#requiredAlert").html(errorsHtml);
-                // Show the requiredAlert div
-                $("#requiredAlert").addClass("show");
-        
-                setTimeout(function() {
-                    $("#requiredAlert").removeClass("show");
-                }, 10000);
-            } else {
-                if (textStatus === 'timeout') {
-                    Swal.fire({
-                        position: 'top-end',
-                        icon: 'error',
-                        title: 'The request timed out. Please try again later.',
-                        showConfirmButton: false,
-                        timer: 5000,
-                        showCloseButton: true,
-                        toast: true
-                    });
-                } else {
-                    Swal.fire({
-                        position: 'top-end',
-                        icon: 'error',
-                        title: 'An error occurred while processing your request. Please try again later.',
-                        showConfirmButton: false,
-                        timer: 5000,
-                        showCloseButton: true,
-                        toast: true
-                    });
-                }
-            }
-        }
-    });
-});
-
-/*
-|--------------------------------------------------------------------------
-| Form Cancel
-|--------------------------------------------------------------------------
-*/
-
-$('#cancelBtn').click(function() {
-    var positionTab = new bootstrap.Tab(document.getElementById('v-pills-welcome-tab'));
-    positionTab.show();
-
-    // Remove 'done' class from all elements with 'nav-link' class
-    $('.nav-link').removeClass('done');
-
-    // Add 'active' class to 'v-pills-position-tab' element
-    $('#v-pills-position-tab').addClass('active');
-
-    // Add 'disabled' class to 'v-pills-store-tab' and 'v-pills-type-tab' elements
-    $('#v-pills-store-tab, #v-pills-type-tab').addClass('disabled');
-});
-
-/*
-|--------------------------------------------------------------------------
-| Edit Button
-|--------------------------------------------------------------------------
-*/
-
-$('#editBtn').on('click', function () {
-    // Step 1: Navigate to the first tab
-    var positionTab = new bootstrap.Tab($('#v-pills-welcome-tab')[0]);
-    positionTab.show();
-
-    // Step 2: Remove class done from steps
-    $('.form-steps .nav-link').removeClass('done');
-    
-    // Step 3: Change the src attribute of the lord-icon element
-    $('#lordicon').attr('src', 'https://cdn.lordicon.com/nocovwne.json');
-
-    // Step 4: Update the heading and paragraph texts
-    $('#completeHeading').text('Would you like to update your application ?');
-    $('#completeText').text('You are about to update your application with new information.');
-
-    // Step 5: Add the new button if it doesn't already exist
-    if ($('#updateBtn').length === 0) {
-        $('<button/>', {
-            type: 'submit',
-            id: 'updateBtn',
-            class: 'btn btn-secondary btn-label waves-effect waves-light rounded-pill me-1',
-            html: '<i class="ri-check-double-line label-icon align-middle rounded-pill fs-16 me-2"></i> Yes, Update !'
-        }).insertBefore('#view-application');
-    }
+/*
+Template Name: Orient - Admin & Dashboard Template
+Author: OTB Group
+Website: https://orient.tenutech.com/
+Contact: admin@tenutech.com
+File: Form wizard Js File
+*/
+
+/*
+|--------------------------------------------------------------------------
+| Avatar
+|--------------------------------------------------------------------------
+*/
+
+// avatar image
+document.querySelector("#avatar").addEventListener("change", function () {
+    var preview = document.querySelector("#preview");
+    var file = document.querySelector("#avatar").files[0];
+    var reader = new FileReader();
+    reader.addEventListener("load",function () {
+        preview.src = reader.result;
+    },false);
+    if (file) {
+        reader.readAsDataURL(file);
+    }
+});
+
+/*
+|--------------------------------------------------------------------------
+| Tabs
+|--------------------------------------------------------------------------
+*/
+
+if (document.querySelectorAll(".form-steps")) {
+    Array.from(document.querySelectorAll(".form-steps")).forEach(function (form) {
+        function updateNavLinks() {
+            const activeTabIndex = Array.from(form.querySelectorAll('.nav-link')).findIndex(link => link.classList.contains('active'));
+            form.querySelectorAll('.nav-link').forEach((link, index) => {
+                if (index <= activeTabIndex) {
+                    link.classList.remove('disabled');
+                } else {
+                    link.classList.add('disabled');
+                }
+            });
+        }
+
+        updateNavLinks();
+
+        // next tab
+        if (form.querySelectorAll(".nexttab")) {
+            Array.from(form.querySelectorAll(".nexttab")).forEach(function (nextButton) {
+                nextButton.addEventListener("click", function () {
+                    form.classList.add('was-validated');
+
+                    // Get all required fields within the active tab
+                    let requiredFields = Array.from(form.querySelectorAll(".tab-pane.show .form-control:required:not([data-exclude-validation]), .tab-pane.show .form-check-input:required"));
+
+                    // First reset custom validity for all inputs
+                    requiredFields.forEach(input => {
+                        input.setCustomValidity('');
+                    })
+
+                    // Function to check if an element is visible
+                    function isVisible(element) {
+                        if (element.classList.contains('choices__input')) {
+                            // For fields enhanced by choices.js, check if the closest parent with 'd-none' is not present
+                            return !element.closest('.d-none');
+                        } else {
+                            // For other fields, use offsetParent
+                            return !!element.offsetParent;
+                        }
+                    }
+
+                    // Custom validation for 'public_holidays' and 'environment' fields
+                    const publicHolidaysSelect = form.querySelector('select[name="public_holidays"]');
+                    const environmentSelect = form.querySelector('select[name="environment"]');
+
+                    let publicHolidaysValid = true;
+                    let environmentValid = true;
+
+                    if (publicHolidaysSelect && publicHolidaysSelect.value === 'No') {
+                        publicHolidaysValid = false;
+                        publicHolidaysSelect.classList.add('is-invalid');
+                        let feedbackDiv = publicHolidaysSelect.closest('.mb-3').querySelector('.invalid-feedback');
+                        feedbackDiv.textContent = "You will not be eligible for a position unless you elect 'Yes'.";
+                        feedbackDiv.style.display = 'block';
+                    
+                        // Get the parent element with the class 'choices'
+                        let choicesDiv = publicHolidaysSelect.closest('.mb-3');
+                        
+                        // Add a border to the 'choices' div
+                        if(choicesDiv) {
+                            let choicesElement = choicesDiv.querySelector('.choices');
+                            if (choicesElement) {
+                                choicesElement.style.border = '1px solid #f17171';
+                            }
+                        }
+                    } else {
+                        publicHolidaysSelect.classList.remove('is-invalid');
+                        let feedbackDiv = publicHolidaysSelect.closest('.mb-3').querySelector('.invalid-feedback');
+                        feedbackDiv.style.display = 'none';
+                        
+                        // Reset border for the 'choices' div
+                        let choicesDiv = publicHolidaysSelect.closest('.mb-3');
+                        if(choicesDiv) {
+                            let choicesElement = choicesDiv.querySelector('.choices');
+                            if (choicesElement) {
+                                choicesElement.style.border = ''; // Reset border
+                            }
+                        }
+                    }
+
+                    if (environmentSelect && environmentSelect.value === 'No') {
+                        environmentValid = false;
+                        environmentSelect.classList.add('is-invalid');
+                        let feedbackDiv = environmentSelect.closest('.mb-3').querySelector('.invalid-feedback');
+                        feedbackDiv.textContent = "You will not be eligible for a position unless you elect 'Yes'.";
+                        feedbackDiv.style.display = 'block';
+                    
+                        // Get the parent element with the class 'choices'
+                        let choicesDiv = environmentSelect.closest('.mb-3');
+                        
+                        // Add a border to the 'choices' div
+                        if(choicesDiv) {
+                            let choicesElement = choicesDiv.querySelector('.choices');
+                            if (choicesElement) {
+                                choicesElement.style.border = '1px solid #f17171';
+                            }
+                        }
+                    } else {
+                        environmentSelect.classList.remove('is-invalid');
+                        let feedbackDiv = environmentSelect.closest('.mb-3').querySelector('.invalid-feedback');
+                        feedbackDiv.style.display = 'none';
+                    
+                        // Reset border for the 'choices' div
+                        let choicesDiv = environmentSelect.closest('.mb-3');
+                        if(choicesDiv) {
+                            let choicesElement = choicesDiv.querySelector('.choices');
+                            if (choicesElement) {
+                                choicesElement.style.border = ''; // Reset border
+                            }
+                        }
+                    }
+
+                    // Check if the brands field contains '1' (All) along with other selected options
+                    const brandsSelect = form.querySelector('select[name="brands[]"]');
+                    const selectedBrands = Array.from(brandsSelect.selectedOptions).map(option => option.value);
+
+                    // Custom validation for 'brands' (All should not be selected with others)
+                    let brandValid = true;
+                    if (selectedBrands.includes('1') && selectedBrands.length > 1) {
+                        brandValid = false;
+                        brandsSelect.classList.add('is-invalid');
+                        let feedbackDiv = brandsSelect.closest('.mb-3').querySelector('.invalid-feedback');
+                        feedbackDiv.textContent = "You cannot select specific brands with 'Any'.";
+                        feedbackDiv.style.display = 'block';
+
+                        // Get the parent element with the class 'choices'
+                        let choicesDiv = brandsSelect.closest('.mb-3');
+                        
+                        // Add a border to the 'choices' div
+                        if(choicesDiv) {
+                            let choicesElement = choicesDiv.querySelector('.choices');
+                            if (choicesElement) {
+                                choicesElement.style.border = '1px solid #f17171';
+                            }
+                        }
+                    } else {
+                        brandsSelect.classList.remove('is-invalid');
+                        let feedbackDiv = brandsSelect.closest('.mb-3').querySelector('.invalid-feedback');
+                        feedbackDiv.style.display = 'none';
+
+                        // Reset border for the 'choices' div
+                        let choicesDiv = brandsSelect.closest('.mb-3');
+                        if(choicesDiv) {
+                            let choicesElement = choicesDiv.querySelector('.choices');
+                            if (choicesElement) {
+                                choicesElement.style.border = ''; // Reset border
+                            }
+                        }
+                    }
+
+                    // Check if all required fields have been filled
+                    let valid = requiredFields.every(input => {
+                        // Check visibility
+                        if (!isVisible(input)) {
+                            return true; // Skip validation for hidden fields
+                        }
+
+                        let isValid;
+                        switch(input.type) {
+                            case "radio":
+                                let radioGroup = form.querySelectorAll(`input[name="${input.name}"]`);
+                                isValid = [...radioGroup].some(radio => radio.checked);
+                                break;
+                            case "select-one":
+                                isValid = input.selectedOptions.length > 0 && input.value !== "";
+                                break;
+                            case "select-multiple":
+                                isValid = input.selectedOptions.length > 0;
+                                break;
+                            case "text":
+                                isValid = input.value !== "";
+                                break;
+                            default:
+                                isValid = input.checkValidity();
+                        }
+                        return isValid;
+                    });
+
+                    // Combine with custom public holidays , enviroment and brand validation
+                    valid = valid && publicHolidaysValid && environmentValid && brandValid;
+        
+                    // If validation passed, go to the next tab
+                    if (!valid) {
+                        requiredFields.forEach(input => {                       
+                            if (input.type == "radio" && !input.validity.valid) {
+                                let alertDiv = form.querySelector(".tab-pane.show .alert-danger");
+                                if (!alertDiv) {
+                                    alertDiv = document.createElement("div");
+                                    alertDiv.classList.add("alert", "alert-danger", "alert-border-left", "alert-dismissible", "fade", "show", "mb-xl-0", "mt-4");
+                                    alertDiv.setAttribute("role", "alert");
+                                    alertDiv.innerHTML = `<i class="ri-error-warning-line me-3 align-middle fs-16"></i><strong>Please select at least one option!</strong>
+                                    <button type="button" class="btn-close" data-bs-dismiss="alert" aria-label="Close"></button>`;
+                                    form.querySelector(".tab-pane.show").appendChild(alertDiv);
+                                }                                
+                            } 
+                            
+                            if (input.type == "select-multiple" && input.selectedOptions.length === 0) {                            
+                                // Get the parent element with the class 'choices'
+                                let choicesDiv = input.closest('.mb-3');
+                            
+                                // Add a border to the 'choices' div
+                                if(choicesDiv) {
+                                    choicesDiv.querySelector('.choices').style.border = '1px solid #f17171';
+                                }
+                            
+                                // Get the invalid feedback div which is the sibling of the 'choices' div
+                                let feedbackDiv = choicesDiv.querySelector('.invalid-feedback');
+                                
+                                // Display the invalid feedback message
+                                if (feedbackDiv) {
+                                    feedbackDiv.style.display = 'block';
+                                }
+                            } 
+                            
+                            if (input.tagName === "SELECT" && !input.multiple && input.value === "") {
+                                // Get the parent element with the class 'choices'
+                                let choicesDiv = input.closest('.mb-3');
+                            
+                                // Add a border to the 'choices' div
+                                if(choicesDiv) {
+                                    choicesDiv.querySelector('.choices').style.border = '1px solid #f17171';
+                                }
+                            
+                                // Get the invalid feedback div which is the sibling of the 'choices' div
+                                let feedbackDiv = choicesDiv.querySelector('.invalid-feedback');
+                                
+                                // Display the invalid feedback message
+                                if (feedbackDiv) {
+                                    feedbackDiv.style.display = 'block';
+                                }
+                            }
+
+                            // Add validation for the date input
+                            if (input.name === 'date' && input.value.trim() === '') {
+                                input.classList.add('is-invalid');
+                                let feedbackDiv = input.parentElement.querySelector('.invalid-feedback');
+                                if (feedbackDiv) {
+                                    feedbackDiv.style.display = 'block';
+                                }
+                            }
+
+                            // Add validation for text inputs
+                            if (input.type === "text" && !input.validity.valid) {
+                                input.classList.add('is-invalid');
+                                let feedbackDiv = input.parentElement.querySelector('.invalid-feedback');
+                                if (feedbackDiv) {
+                                    feedbackDiv.style.display = 'block';
+                                }
+                            }                           
+                        });
+                    } else {
+                        // If valid, reset the border and hide the invalid feedback message for all select-multiple inputs
+                        form.querySelectorAll('select').forEach(input => {
+                            let selectParentDiv = input.closest('.mb-3');
+                        
+                            if (selectParentDiv) {
+                                // Reset border for both single and multiple selects
+                                let choicesDiv = selectParentDiv.querySelector('.choices');
+                                if (choicesDiv) {
+                                    choicesDiv.style.border = '';
+                                } else {
+                                    // If there's no choices div, reset border on the select element itself
+                                    input.style.border = '';
+                                }
+                        
+                                // Hide the invalid feedback message
+                                let feedbackDiv = selectParentDiv.querySelector('.invalid-feedback');
+                                
+                                if (feedbackDiv) {
+                                    feedbackDiv.style.display = 'none';
+                                }
+                            }
+                        });
+                        
+                        // Reset validation styles for text inputs
+                        form.querySelectorAll('input[type="text"]').forEach(input => {
+                            if (input.name === 'date' && input.value.trim() === '') {
+                                input.classList.add('is-invalid');
+                                let feedbackDiv = input.parentElement.querySelector('.invalid-feedback');
+                                if (feedbackDiv) {
+                                    feedbackDiv.style.display = 'block';
+                                }
+                            } else {
+                                input.classList.remove('is-invalid');  // remove 'is-invalid' class to reset the border
+                                let feedbackDiv = input.parentElement.querySelector('.invalid-feedback');
+                                if (feedbackDiv) {
+                                    feedbackDiv.style.display = 'none';  // hide the invalid feedback message
+                                }
+                            }
+                        });
+
+                        // If valid, move to the next tab
+                        var currentActiveTabButton = form.querySelector('.nav-link.active');
+                
+                        var nextTab = nextButton.getAttribute('data-nexttab');
+                
+                        new bootstrap.Tab(document.getElementById(nextTab)).show();
+                
+                        if (currentActiveTabButton) {
+                            currentActiveTabButton.classList.add('done');
+                        }
+                        form.classList.remove('was-validated');
+                    }                                 
+
+                    // Call the updateNavLinks function to update the "disabled" class on the nav links
+                    updateNavLinks();
+                });
+            });
+        }
+
+        //Pervies tab
+        if (form.querySelectorAll(".previestab")) {
+            Array.from(form.querySelectorAll(".previestab")).forEach(function (prevButton) {
+
+                prevButton.addEventListener("click", function () {
+                    var prevTab = prevButton.getAttribute('data-previous');
+                    var totalDone = prevButton.closest("form").querySelectorAll(".custom-nav .done").length;
+                    for (var i = totalDone - 1; i < totalDone; i++) {
+                        (prevButton.closest("form").querySelectorAll(".custom-nav .done")[i]) ? prevButton.closest("form").querySelectorAll(".custom-nav .done")[i].classList.remove('done'): '';
+                    }
+                    document.getElementById(prevTab).click();
+
+                    // Call the updateNavLinks function to update the "disabled" class on the nav links
+                    updateNavLinks();
+                });
+            });
+        }
+
+        // Step number click
+        var tabButtons = form.querySelectorAll('button[data-bs-toggle="pill"]');
+        if (tabButtons) {
+            Array.from(tabButtons).forEach(function (button, i) {
+                button.setAttribute("data-position", i);
+                button.addEventListener("click", function (e) {
+                    if (button.classList.contains('disabled')) {
+                        e.preventDefault();
+                        return;
+                    }
+                    form.classList.remove('was-validated');
+           
+                    var getProgressBar = button.getAttribute("data-progressbar");
+                    if (getProgressBar) {
+                        var totalLength = document.getElementById("custom-progress-bar").querySelectorAll("li").length - 1;
+                        var current = i;
+                        var percent = (current / totalLength) * 100;
+                        document.getElementById("custom-progress-bar").querySelector('.progress-bar').style.width = percent + "%";
+                    }
+                    (form.querySelectorAll(".custom-nav .done").length > 0) ?
+                    Array.from(form.querySelectorAll(".custom-nav .done")).forEach(function (doneTab) {
+                        doneTab.classList.remove('done');
+                    }): '';
+                    for (var j = 0; j <= i; j++) {
+                        tabButtons[j].classList.contains('active') ? tabButtons[j].classList.remove('done') : tabButtons[j].classList.add('done');
+                    }
+
+                    updateNavLinks();
+                });
+            });
+        }
+    });
+}
+
+/*
+|--------------------------------------------------------------------------
+| Form Submit
+|--------------------------------------------------------------------------
+*/
+
+$('#formApplication, #formApplicationUpdate').on('submit', function(e) {
+    e.preventDefault();
+
+    var countryCode = $('#phoneCountry').text().trim().replace('+', '').trim();
+    var phoneNumber = $('#phone').val().trim();
+    phoneNumber = '+' + countryCode + phoneNumber;
+    phoneNumber = phoneNumber.replace(/\s+/g, '');
+
+    var formID = $(this).attr('id');
+    var formData = new FormData(this);
+    formData.set('phone', phoneNumber);
+
+    $("#confirm").hide();
+    $("#loading").removeClass("d-none");
+
+    if (formID === 'formApplicationUpdate') {
+        $("#complete").hide();
+    }
+
+    var url;
+    var method;
+    if (formID === 'formApplication') {
+        url = route('application.store');
+        method = 'POST';
+    } else if (formID === 'formApplicationUpdate') {
+        url = route('application.update');
+        method = 'POST';
+    }
+
+    $.ajax({
+        url: url,
+        type: method,
+        data: formData,
+        async: true,
+        processData: false,
+        contentType: false,
+        headers: {
+            'X-CSRF-TOKEN': $('meta[name="csrf-token"]').attr('content')
+        },
+        success:function(data){                
+            if (data.success == true){
+                $("#loading").addClass("d-none");
+
+                if (formID === 'formApplication') {
+                    $('#id').val(data.encrypted_id);
+                    $('#formApplication').attr('id', 'formApplicationUpdate');
+                    $("#view-application").attr('href', route('profile.index', {id: data.encrypted_id}));
+                    $("#confirm").remove();
+                    $("#complete").removeClass("d-none");
+
+                    Swal.fire({
+                        position: 'top-end',
+                        icon: 'success',
+                        title: data.message,
+                        showConfirmButton: false,
+                        timer: 2000,
+                        toast: true,
+                        showCloseButton: true
+                    });
+                } else if (formID === 'formApplicationUpdate') {                        
+                    $('#lordicon').attr('src', 'https://cdn.lordicon.com/lupuorrc.json');
+                    $('#completeHeading').text('Application Updated !');
+                    $('#completeText').text('You have succesfully updated this application.');
+                    $("#complete").show();
+
+                    Swal.fire({
+                        position: 'top-end',
+                        icon: 'success',
+                        title: data.message,
+                        showConfirmButton: false,
+                        timer: 2000,
+                        toast: true,
+                        showCloseButton: true
+                    });
+                }      
+            }
+        },
+        error: function(jqXHR, textStatus, errorThrown) {
+            $("#loading").addClass("d-none");
+            if (formID === 'formApplication') {
+                $("#confirm").show();
+            } else if (formID === 'formApplicationUpdate') {
+                $("#complete").show();
+            }
+
+            if (jqXHR.status === 400) {
+                Swal.fire({
+                    position: 'top-end',
+                    icon: 'error',
+                    title: jqXHR.responseJSON.message,
+                    showConfirmButton: false,
+                    timer: 5000,
+                    showCloseButton: true,
+                    toast: true
+                });
+            } else if (jqXHR.status == 422) {
+                // If there are validation errors, you might want to show them as well
+                var errorsHtml = '';
+                var errors = $.parseJSON(jqXHR.responseText);
+                $.each(errors.errors, function(key, val){
+                    $("input[name='" + key + "']").addClass("is-invalid");
+                    $("#" + key + "_error").text(val[0]);
+                    errorsHtml += val[0] + '<br>';
+                });
+                // Update the requiredAlert div with the validation errors
+                $("#requiredAlert").html(errorsHtml);
+                // Show the requiredAlert div
+                $("#requiredAlert").addClass("show");
+        
+                setTimeout(function() {
+                    $("#requiredAlert").removeClass("show");
+                }, 10000);
+            } else {
+                if (textStatus === 'timeout') {
+                    Swal.fire({
+                        position: 'top-end',
+                        icon: 'error',
+                        title: 'The request timed out. Please try again later.',
+                        showConfirmButton: false,
+                        timer: 5000,
+                        showCloseButton: true,
+                        toast: true
+                    });
+                } else {
+                    Swal.fire({
+                        position: 'top-end',
+                        icon: 'error',
+                        title: 'An error occurred while processing your request. Please try again later.',
+                        showConfirmButton: false,
+                        timer: 5000,
+                        showCloseButton: true,
+                        toast: true
+                    });
+                }
+            }
+        }
+    });
+});
+
+/*
+|--------------------------------------------------------------------------
+| Form Cancel
+|--------------------------------------------------------------------------
+*/
+
+$('#cancelBtn').click(function() {
+    var positionTab = new bootstrap.Tab(document.getElementById('v-pills-welcome-tab'));
+    positionTab.show();
+
+    // Remove 'done' class from all elements with 'nav-link' class
+    $('.nav-link').removeClass('done');
+
+    // Add 'active' class to 'v-pills-position-tab' element
+    $('#v-pills-position-tab').addClass('active');
+
+    // Add 'disabled' class to 'v-pills-store-tab' and 'v-pills-type-tab' elements
+    $('#v-pills-store-tab, #v-pills-type-tab').addClass('disabled');
+});
+
+/*
+|--------------------------------------------------------------------------
+| Edit Button
+|--------------------------------------------------------------------------
+*/
+
+$('#editBtn').on('click', function () {
+    // Step 1: Navigate to the first tab
+    var positionTab = new bootstrap.Tab($('#v-pills-welcome-tab')[0]);
+    positionTab.show();
+
+    // Step 2: Remove class done from steps
+    $('.form-steps .nav-link').removeClass('done');
+    
+    // Step 3: Change the src attribute of the lord-icon element
+    $('#lordicon').attr('src', 'https://cdn.lordicon.com/nocovwne.json');
+
+    // Step 4: Update the heading and paragraph texts
+    $('#completeHeading').text('Would you like to update your application ?');
+    $('#completeText').text('You are about to update your application with new information.');
+
+    // Step 5: Add the new button if it doesn't already exist
+    if ($('#updateBtn').length === 0) {
+        $('<button/>', {
+            type: 'submit',
+            id: 'updateBtn',
+            class: 'btn btn-secondary btn-label waves-effect waves-light rounded-pill me-1',
+            html: '<i class="ri-check-double-line label-icon align-middle rounded-pill fs-16 me-2"></i> Yes, Update !'
+        }).insertBefore('#view-application');
+    }
 });